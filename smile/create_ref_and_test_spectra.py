--- conflicted
+++ resolved
@@ -3,12 +3,7 @@
 from config import *
 from optical_sensor import *
 
-<<<<<<< HEAD
 def create_ref_and_test_spectra(crop_range:tuple, show_plots = False, reference_spectra = 'empty'):
-=======
-# ANDY'S NOTE: Added new arguments, data_for_resampling, to make it interface with main.py better.
-def create_ref_and_test_spectra(crop_range:tuple, data_for_resampling:list, test_spectral_response, show_plots = False):
->>>>>>> 2b17d74c
     """
     Returns reference and test spectra. 
 
